--- conflicted
+++ resolved
@@ -1,184 +1,174 @@
-<<<<<<< HEAD
-# global
-import numpy as np
-from hypothesis import given, strategies as st
-
-# local
-import ivy_tests.test_ivy.helpers as helpers
-import ivy.functional.backends.tensorflow as ivy_tf
-from ivy_tests.test_ivy.helpers import handle_cmd_line_args
-
-
-@st.composite
-def _get_dtype_y_true_y_pred(
-    draw,
-    *,
-    min_value=None,
-    max_value=None,
-    large_value_safety_factor=1.1,
-    small_value_safety_factor=1.1,
-    allow_inf=False,
-    exclude_min=False,
-    exclude_max=False,
-    min_num_dims=0,
-    max_num_dims=5,
-    min_dim_size=1,
-    max_dim_size=10,
-    shape=None,
-    ret_shape=False,
-):
-    if isinstance(min_dim_size, st._internal.SearchStrategy):
-        min_dim_size = draw(min_dim_size)
-    if isinstance(max_dim_size, st._internal.SearchStrategy):
-        max_dim_size = draw(max_dim_size)
-
-    dtype_true = draw(
-        helpers.array_dtypes(
-            num_arrays=1,
-            available_dtypes=ivy_tf.valid_int_dtypes,
-        )
-    )[0]
-    dtype_pred = draw(
-        helpers.array_dtypes(
-            num_arrays=1,
-            available_dtypes=ivy_tf.valid_float_dtypes,
-        )
-    )[0]
-
-    if shape is not None:
-        if not isinstance(shape, (tuple, list)):
-            shape = draw(shape)
-    else:
-        shape = draw(
-            st.shared(
-                helpers.get_shape(
-                    min_num_dims=min_num_dims,
-                    max_num_dims=max_num_dims,
-                    min_dim_size=min_dim_size,
-                    max_dim_size=max_dim_size,
-                ),
-                key="shape",
-            )
-        )
-    y_true = draw(
-        helpers.array_values(
-            dtype=dtype_true,
-            shape=shape,
-            min_value=min_value,
-            max_value=max_value,
-            allow_inf=allow_inf,
-            exclude_min=exclude_min,
-            exclude_max=exclude_max,
-            large_value_safety_factor=large_value_safety_factor,
-            small_value_safety_factor=small_value_safety_factor,
-        )
-    )
-
-    y_pred = draw(
-        helpers.array_values(
-            dtype=dtype_pred,
-            shape=shape,
-            min_value=min_value,
-            max_value=max_value,
-            allow_inf=allow_inf,
-            exclude_min=exclude_min,
-            exclude_max=exclude_max,
-            large_value_safety_factor=large_value_safety_factor,
-            small_value_safety_factor=small_value_safety_factor,
-        )
-    )
-
-    if ret_shape:
-        return [dtype_pred, dtype_pred], [y_true, y_pred], shape
-    return [dtype_pred, dtype_pred], [y_true, y_pred]
-
-
-# binary_accuracy
-@handle_cmd_line_args
-@given(
-    dtype_y_true_y_pred=_get_dtype_y_true_y_pred(
-        min_num_dims=1,
-        max_num_dims=5,
-        min_value=0,
-        max_value=1,
-    ),
-    as_variable=st.booleans(),
-    num_positional_args=helpers.num_positional_args(
-        fn_name="ivy.functional.frontends.tensorflow.binary_accuracy"
-    ),
-    native_array=st.booleans(),
-)
-def test_tensorflow_binary_accuracy(
-    dtype_y_true_y_pred, as_variable, num_positional_args, native_array, fw
-):
-    input_dtype, y_true_y_pred = dtype_y_true_y_pred
-    y_true, y_pred = y_true_y_pred
-    helpers.test_frontend_function(
-        input_dtypes=input_dtype,
-        as_variable_flags=as_variable,
-        with_out=False,
-        num_positional_args=num_positional_args,
-        native_array_flags=native_array,
-        fw=fw,
-        frontend="tensorflow",
-        fn_tree="keras.metrics.binary_accuracy",
-        y_true=np.asarray(y_true, dtype=input_dtype[0]),
-        y_pred=np.asarray(y_pred, dtype=input_dtype[1]),
-        threshold=0.5,
-    )
-=======
-# global
-from hypothesis import given, strategies as st
-import ivy
-
-# local
-import ivy_tests.test_ivy.helpers as helpers
-import ivy.functional.backends.tensorflow as ivy_tf
-from ivy_tests.test_ivy.helpers import handle_cmd_line_args
-
-
-# sparse_categorical_crossentropy
-@handle_cmd_line_args
-@given(
-    y_true=st.lists(st.integers(min_value=0, max_value=4), min_size=1, max_size=1),
-    dtype_y_pred=helpers.dtype_and_values(
-        available_dtypes=ivy_tf.valid_float_dtypes,
-        shape=(5,),
-        min_value=-10,
-        max_value=10,
-    ),
-    from_logits=st.booleans(),
-    num_positional_args=helpers.num_positional_args(
-        fn_name="ivy.functional.frontends.tensorflow.sparse_categorical_crossentropy"
-    ),
-)
-def test_sparse_categorical_crossentropy(
-    y_true,
-    dtype_y_pred,
-    from_logits,
-    as_variable,
-    num_positional_args,
-    native_array,
-    fw
-):
-    y_true = ivy.array(y_true, dtype=ivy.int32)
-    dtype, y_pred = dtype_y_pred
-
-    # Perform softmax on prediction if it's not a probability distribution.
-    if not from_logits:
-        y_pred = ivy.exp(y_pred) / ivy.sum(ivy.exp(y_pred))
-
-    helpers.test_frontend_function(
-        input_dtypes=[ivy.int32, dtype],
-        as_variable_flags=as_variable,
-        with_out=False,
-        num_positional_args=num_positional_args,
-        native_array_flags=native_array,
-        fw=fw,
-        frontend="tensorflow",
-        fn_tree="keras.metrics.sparse_categorical_crossentropy",
-        y_true=y_true,
-        y_pred=y_pred,
-        from_logits=from_logits
-    )
->>>>>>> e4c5c561
+# global
+import numpy as np
+from hypothesis import given, strategies as st
+import ivy
+
+# local
+import ivy_tests.test_ivy.helpers as helpers
+import ivy.functional.backends.tensorflow as ivy_tf
+from ivy_tests.test_ivy.helpers import handle_cmd_line_args
+
+
+@st.composite
+def _get_dtype_y_true_y_pred(
+    draw,
+    *,
+    min_value=None,
+    max_value=None,
+    large_value_safety_factor=1.1,
+    small_value_safety_factor=1.1,
+    allow_inf=False,
+    exclude_min=False,
+    exclude_max=False,
+    min_num_dims=0,
+    max_num_dims=5,
+    min_dim_size=1,
+    max_dim_size=10,
+    shape=None,
+    ret_shape=False,
+):
+    if isinstance(min_dim_size, st._internal.SearchStrategy):
+        min_dim_size = draw(min_dim_size)
+    if isinstance(max_dim_size, st._internal.SearchStrategy):
+        max_dim_size = draw(max_dim_size)
+
+    dtype_true = draw(
+        helpers.array_dtypes(
+            num_arrays=1,
+            available_dtypes=ivy_tf.valid_int_dtypes,
+        )
+    )[0]
+    dtype_pred = draw(
+        helpers.array_dtypes(
+            num_arrays=1,
+            available_dtypes=ivy_tf.valid_float_dtypes,
+        )
+    )[0]
+
+    if shape is not None:
+        if not isinstance(shape, (tuple, list)):
+            shape = draw(shape)
+    else:
+        shape = draw(
+            st.shared(
+                helpers.get_shape(
+                    min_num_dims=min_num_dims,
+                    max_num_dims=max_num_dims,
+                    min_dim_size=min_dim_size,
+                    max_dim_size=max_dim_size,
+                ),
+                key="shape",
+            )
+        )
+    y_true = draw(
+        helpers.array_values(
+            dtype=dtype_true,
+            shape=shape,
+            min_value=min_value,
+            max_value=max_value,
+            allow_inf=allow_inf,
+            exclude_min=exclude_min,
+            exclude_max=exclude_max,
+            large_value_safety_factor=large_value_safety_factor,
+            small_value_safety_factor=small_value_safety_factor,
+        )
+    )
+
+    y_pred = draw(
+        helpers.array_values(
+            dtype=dtype_pred,
+            shape=shape,
+            min_value=min_value,
+            max_value=max_value,
+            allow_inf=allow_inf,
+            exclude_min=exclude_min,
+            exclude_max=exclude_max,
+            large_value_safety_factor=large_value_safety_factor,
+            small_value_safety_factor=small_value_safety_factor,
+        )
+    )
+
+    if ret_shape:
+        return [dtype_pred, dtype_pred], [y_true, y_pred], shape
+    return [dtype_pred, dtype_pred], [y_true, y_pred]
+
+
+# binary_accuracy
+@handle_cmd_line_args
+@given(
+    dtype_y_true_y_pred=_get_dtype_y_true_y_pred(
+        min_num_dims=1,
+        max_num_dims=5,
+        min_value=0,
+        max_value=1,
+    ),
+    as_variable=st.booleans(),
+    num_positional_args=helpers.num_positional_args(
+        fn_name="ivy.functional.frontends.tensorflow.binary_accuracy"
+    ),
+    native_array=st.booleans(),
+)
+def test_tensorflow_binary_accuracy(
+    dtype_y_true_y_pred, as_variable, num_positional_args, native_array, fw
+):
+    input_dtype, y_true_y_pred = dtype_y_true_y_pred
+    y_true, y_pred = y_true_y_pred
+    helpers.test_frontend_function(
+        input_dtypes=input_dtype,
+        as_variable_flags=as_variable,
+        with_out=False,
+        num_positional_args=num_positional_args,
+        native_array_flags=native_array,
+        fw=fw,
+        frontend="tensorflow",
+        fn_tree="keras.metrics.binary_accuracy",
+        y_true=np.asarray(y_true, dtype=input_dtype[0]),
+        y_pred=np.asarray(y_pred, dtype=input_dtype[1]),
+        threshold=0.5,
+    )
+
+
+# sparse_categorical_crossentropy
+@handle_cmd_line_args
+@given(
+    y_true=st.lists(st.integers(min_value=0, max_value=4), min_size=1, max_size=1),
+    dtype_y_pred=helpers.dtype_and_values(
+        available_dtypes=ivy_tf.valid_float_dtypes,
+        shape=(5,),
+        min_value=-10,
+        max_value=10,
+    ),
+    from_logits=st.booleans(),
+    num_positional_args=helpers.num_positional_args(
+        fn_name="ivy.functional.frontends.tensorflow.sparse_categorical_crossentropy"
+    ),
+)
+def test_sparse_categorical_crossentropy(
+    y_true,
+    dtype_y_pred,
+    from_logits,
+    as_variable,
+    num_positional_args,
+    native_array,
+    fw,
+):
+    y_true = ivy.array(y_true, dtype=ivy.int32)
+    dtype, y_pred = dtype_y_pred
+
+    # Perform softmax on prediction if it's not a probability distribution.
+    if not from_logits:
+        y_pred = ivy.exp(y_pred) / ivy.sum(ivy.exp(y_pred))
+
+    helpers.test_frontend_function(
+        input_dtypes=[ivy.int32, dtype],
+        as_variable_flags=as_variable,
+        with_out=False,
+        num_positional_args=num_positional_args,
+        native_array_flags=native_array,
+        fw=fw,
+        frontend="tensorflow",
+        fn_tree="keras.metrics.sparse_categorical_crossentropy",
+        y_true=y_true,
+        y_pred=y_pred,
+        from_logits=from_logits,
+    )