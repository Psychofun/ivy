--- conflicted
+++ resolved
@@ -590,7 +590,7 @@
     >>> print(results)
     ivy.array([  0.5,  10. , 100. ])
     """
-<<<<<<< HEAD
+
     c = ivy.default(constant, {})
     u = ivy.default(unique, {})
     rets = [
@@ -598,12 +598,8 @@
         for r in _map(
             lambda *uv: fn(**dict(**c, **dict(zip(u.keys(), uv)))), *u.values())
         ]
-=======
-    outputs = apply_function(fn, constant, unique)
-
-    rets = list(outputs)
-
->>>>>>> 4fae3ed1
+
+ 
     if mean:
         rets = sum(rets) / len(rets)
 
