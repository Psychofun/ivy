--- conflicted
+++ resolved
@@ -118,11 +118,7 @@
     return np.cumprod(x, axis)
 
 
-<<<<<<< HEAD
-def scatter_flat(indices, updates, size=None, tensor=None, reduction="sum"):
-=======
-def scatter_flat(indices, updates, size=None, tensor=None, reduction="sum", *, device):
->>>>>>> cd798591
+def scatter_flat(indices, updates, size=None, tensor=None, reduction="sum", *):
     target = tensor
     target_given = ivy.exists(target)
     if ivy.exists(size) and ivy.exists(target):
@@ -159,11 +155,7 @@
 
 
 # noinspection PyShadowingNames
-<<<<<<< HEAD
-def scatter_nd(indices, updates, shape=None, tensor=None, reduction="sum"):
-=======
-def scatter_nd(indices, updates, shape=None, tensor=None, reduction="sum", *, device):
->>>>>>> cd798591
+def scatter_nd(indices, updates, shape=None, tensor=None, reduction="sum", *):
     target = tensor
     target_given = ivy.exists(target)
     if ivy.exists(shape) and ivy.exists(target):
@@ -203,7 +195,6 @@
 
 
 def gather(
-<<<<<<< HEAD
     params: np.ndarray,
     indices: np.ndarray,
     axis: Optional[int] = -1,
@@ -216,19 +207,7 @@
         return ret
 
 
-def gather_nd(params, indices):
-=======
-    params: np.ndarray, indices: np.ndarray, axis: Optional[int] = -1, *, device: str
-) -> np.ndarray:
-    if device is None:
-        device = _dev_callable(params)
-    return _to_dev(np.take_along_axis(params, indices, axis), device)
-
-
-def gather_nd(params, indices, *, device: str):
-    if device is None:
-        device = _dev_callable(params)
->>>>>>> cd798591
+def gather_nd(params, indices, *):
     indices_shape = indices.shape
     params_shape = params.shape
     num_index_dims = indices_shape[-1]
