--- conflicted
+++ resolved
@@ -71,18 +71,6 @@
     return ret
 
 
-<<<<<<< HEAD
-def vdot(
-    a,
-    b,
-    /,
-):
-    ret = ivy.multiply(a, b).sum()
-    return ret
-
-
-vdot.unsupported_dtypes = {"torch": ("float16",)}
-=======
 def multiply(
     x1,
     x2,
@@ -128,4 +116,15 @@
 
 
 square.unsupported_dtypes = {"torch": ("float16",)}
->>>>>>> a4c8b1a7
+
+
+def vdot(
+    a,
+    b,
+    /,
+):
+    ret = ivy.multiply(a, b).sum()
+    return ret
+
+
+vdot.unsupported_dtypes = {"torch": ("float16",)}